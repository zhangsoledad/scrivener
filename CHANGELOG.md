# Changelog

<<<<<<< HEAD
## 1.2.0-dev
=======
## 1.1.1

* Make `postgrex` dependency version less strict
>>>>>>> 77a8d883

## 1.1.0

* Allow configuring `max_page_size`

## 1.0.0

* Initial release<|MERGE_RESOLUTION|>--- conflicted
+++ resolved
@@ -1,12 +1,10 @@
 # Changelog
 
-<<<<<<< HEAD
 ## 1.2.0-dev
-=======
+
 ## 1.1.1
 
 * Make `postgrex` dependency version less strict
->>>>>>> 77a8d883
 
 ## 1.1.0
 
